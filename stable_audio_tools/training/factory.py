--- conflicted
+++ resolved
@@ -165,22 +165,6 @@
             optimizer_configs=training_config.get("optimizer_configs", None),
             pre_encoded=training_config.get("pre_encoded", False),
         )
-<<<<<<< HEAD
-    
-    elif model_type == 'hyperencoder':
-        from .autoencoders import HyperencoderTrainingWrapper
-        return HyperencoderTrainingWrapper(
-            model,
-            ema_copy=ema_copy,
-            lr=training_config.get("learning_rate", None),
-            use_ema=training_config.get("use_ema", False),
-            optimizer_configs=training_config.get("optimizer_configs", None),
-            pre_encoded=training_config.get("pre_encoded", False),
-            loss_config=training_config.get("loss_configs", None),
-            eval_loss_config=training_config.get("eval_loss_configs", None),
-        )
-=======
->>>>>>> 9e5954dd
     else:
         raise NotImplementedError(f'Unknown model type: {model_type}')
 
